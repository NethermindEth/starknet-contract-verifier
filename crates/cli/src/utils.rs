--- conflicted
+++ resolved
@@ -28,28 +28,16 @@
         .collect::<Vec<&str>>()[1];
 
     let scarb_version = match scarb_version {
-<<<<<<< HEAD
         "2.6.5" => SupportedScarbVersions::V2_6_5,
-=======
-        "2.6.3" => SupportedScarbVersions::V2_6_3,
->>>>>>> 1714ff17
         _ => panic!("Unsupported scarb version: {}", scarb_version),
     };
 
     let cairo_version = match cairo_version {
-<<<<<<< HEAD
         "2.6.4" => SupportedCairoVersions::V2_6_4,
         _ => {
             println!("Unsupported cairo version {}. We thus do not guarantee compatibility and compilation might fail as a result.", cairo_version);
             // Use latest Scarb version as default.
             SupportedCairoVersions::V2_6_4
-=======
-        "2.6.3" => SupportedCairoVersions::V2_6_3,
-        _ => {
-            println!("Unsupported cairo version {}. We thus do not guarantee compatibility and compilation might fail as a result.", cairo_version);
-            // Use latest Scarb version as default.
-            SupportedCairoVersions::V2_6_3
->>>>>>> 1714ff17
         }
     };
 
