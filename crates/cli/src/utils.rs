use dyn_compiler::dyn_compiler::{SupportedCairoVersions, SupportedScarbVersions};
use std::process::Command;

pub fn detect_local_tools() -> (SupportedScarbVersions, SupportedCairoVersions) {
    let versioning = Command::new("scarb").arg("--version").output().expect(
        "
            Unable to detect local Scarb installation. 
            This CLI depends on Scarb and thus require it to be installed in the local machine.
            You can install Scarb at https://docs.swmansion.com/scarb/. 
        ",
    );

    let versioning_str = String::from_utf8(versioning.stdout).unwrap();
    let scarb_version = versioning_str.split('\n').collect::<Vec<&str>>()[0]
        .split(" ")
        .collect::<Vec<&str>>()[1];
    let cairo_version = versioning_str.split('\n').collect::<Vec<&str>>()[1]
        .split(" ")
        .collect::<Vec<&str>>()[1];

    let scarb_version = match scarb_version {
<<<<<<< HEAD
        // "0.4.0" => SupportedScarbVersions::V0_4_0,
        // "0.4.1" => SupportedScarbVersions::V0_4_1,
        // "0.5.0" => SupportedScarbVersions::V0_5_0,
        // "0.5.1" => SupportedScarbVersions::V0_5_1,
        // "0.5.2" => SupportedScarbVersions::V0_5_2,
        // "0.6.1" => SupportedScarbVersions::V0_6_1,
        // "0.6.2" => SupportedScarbVersions::V0_6_2,
        // "0.7.0" => SupportedScarbVersions::V0_7_0,
        "2.6.3" => SupportedScarbVersions::V2_6_3,
=======
        "2.4.3" => SupportedScarbVersions::V2_4_3,
>>>>>>> 9cb56a82
        _ => panic!("Unsupported scarb version: {}", scarb_version),
    };

    let cairo_version = match cairo_version {
<<<<<<< HEAD
        // "1.1.0" => SupportedCairoVersions::V1_1_0,
        // "1.1.1" => SupportedCairoVersions::V1_1_1,
        // "2.0.0" => SupportedCairoVersions::V2_0_0,
        // "2.0.1" => SupportedCairoVersions::V2_0_1,
        // "2.0.2" => SupportedCairoVersions::V2_0_2,
        // "2.1.0" => SupportedCairoVersions::V2_1_0,
        // "2.1.1" => SupportedCairoVersions::V2_1_1,
        // "2.2.0" => SupportedCairoVersions::V2_2_0,
        "2.6.3" => SupportedCairoVersions::V2_6_3,
=======
        "2.4.3" => SupportedCairoVersions::V2_4_3,
>>>>>>> 9cb56a82
        _ => {
            println!("Unsupported cairo version {}. We thus do not guarantee compatibility and compilation might fail as a result.", cairo_version);
            // Use latest Scarb version as default.
            SupportedCairoVersions::V2_6_3
        }
    };

    (scarb_version, cairo_version)
}<|MERGE_RESOLUTION|>--- conflicted
+++ resolved
@@ -19,36 +19,12 @@
         .collect::<Vec<&str>>()[1];
 
     let scarb_version = match scarb_version {
-<<<<<<< HEAD
-        // "0.4.0" => SupportedScarbVersions::V0_4_0,
-        // "0.4.1" => SupportedScarbVersions::V0_4_1,
-        // "0.5.0" => SupportedScarbVersions::V0_5_0,
-        // "0.5.1" => SupportedScarbVersions::V0_5_1,
-        // "0.5.2" => SupportedScarbVersions::V0_5_2,
-        // "0.6.1" => SupportedScarbVersions::V0_6_1,
-        // "0.6.2" => SupportedScarbVersions::V0_6_2,
-        // "0.7.0" => SupportedScarbVersions::V0_7_0,
         "2.6.3" => SupportedScarbVersions::V2_6_3,
-=======
-        "2.4.3" => SupportedScarbVersions::V2_4_3,
->>>>>>> 9cb56a82
         _ => panic!("Unsupported scarb version: {}", scarb_version),
     };
 
     let cairo_version = match cairo_version {
-<<<<<<< HEAD
-        // "1.1.0" => SupportedCairoVersions::V1_1_0,
-        // "1.1.1" => SupportedCairoVersions::V1_1_1,
-        // "2.0.0" => SupportedCairoVersions::V2_0_0,
-        // "2.0.1" => SupportedCairoVersions::V2_0_1,
-        // "2.0.2" => SupportedCairoVersions::V2_0_2,
-        // "2.1.0" => SupportedCairoVersions::V2_1_0,
-        // "2.1.1" => SupportedCairoVersions::V2_1_1,
-        // "2.2.0" => SupportedCairoVersions::V2_2_0,
         "2.6.3" => SupportedCairoVersions::V2_6_3,
-=======
-        "2.4.3" => SupportedCairoVersions::V2_4_3,
->>>>>>> 9cb56a82
         _ => {
             println!("Unsupported cairo version {}. We thus do not guarantee compatibility and compilation might fail as a result.", cairo_version);
             // Use latest Scarb version as default.
