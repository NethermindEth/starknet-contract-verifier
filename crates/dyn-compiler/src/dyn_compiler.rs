use anyhow::Result;
use camino::Utf8PathBuf;

#[derive(Debug, Clone, Copy)]
pub enum SupportedCairoVersions {
<<<<<<< HEAD
    // V1_1_0,
    // V1_1_1,
    // V2_0_0,
    // V2_0_1,
    // V2_0_2,
    // V2_1_0,
    // V2_1_1,
    // V2_2_0,
    V2_4_0,
=======
    V2_6_3,
>>>>>>> ec003b75
}

impl ToString for SupportedCairoVersions {
    fn to_string(&self) -> String {
        match self {
<<<<<<< HEAD
            // SupportedCairoVersions::V1_1_0 => "1.1.0".into(),
            // SupportedCairoVersions::V1_1_1 => "1.1.1".into(),
            // SupportedCairoVersions::V2_0_0 => "2.0.0".into(),
            // SupportedCairoVersions::V2_0_1 => "2.0.1".into(),
            // SupportedCairoVersions::V2_0_2 => "2.0.2".into(),
            // SupportedCairoVersions::V2_1_0 => "2.1.0".into(),
            // SupportedCairoVersions::V2_1_1 => "2.1.1".into(),
            // SupportedCairoVersions::V2_2_0 => "2.2.0".into(),
            SupportedCairoVersions::V2_4_0 => "2.4.0".into(),
=======
            SupportedCairoVersions::V2_6_3 => "2.6.3".into(),
>>>>>>> ec003b75
        }
    }
}

#[derive(Debug, Clone, Copy)]
pub enum SupportedScarbVersions {
<<<<<<< HEAD
    // V0_4_0,
    // V0_4_1,
    // V0_5_0,
    // V0_5_1,
    // V0_5_2,
    // V0_6_1,
    // V0_6_2,
    // V0_7_0,
    V2_4_0,
=======
    V2_6_3,
>>>>>>> ec003b75
}

impl ToString for SupportedScarbVersions {
    fn to_string(&self) -> String {
        match self {
<<<<<<< HEAD
            // SupportedScarbVersions::V0_4_0 => "0.4.0".into(),
            // SupportedScarbVersions::V0_4_1 => "0.4.1".into(),
            // SupportedScarbVersions::V0_5_0 => "0.5.0".into(),
            // SupportedScarbVersions::V0_5_1 => "0.5.1".into(),
            // SupportedScarbVersions::V0_5_2 => "0.5.2".into(),
            // SupportedScarbVersions::V0_6_1 => "0.6.1".into(),
            // SupportedScarbVersions::V0_6_2 => "0.6.2".into(),
            // SupportedScarbVersions::V0_7_0 => "0.7.0".into(),
            SupportedScarbVersions::V2_4_0 => "2.4.0".into(),
=======
            SupportedScarbVersions::V2_6_3 => "2.6.3".into(),
>>>>>>> ec003b75
        }
    }
}

/**
 * This trait is required to be implemented by the voyager resolvers.
 * This allows us to use multiple version of scarb + cairo in the same project,
 * and compile scarb projects easily,
 */
pub trait DynamicCompiler {
    fn get_supported_scarb_versions(&self) -> Vec<SupportedScarbVersions>;

    fn get_supported_cairo_versions(&self) -> Vec<SupportedCairoVersions>;

    fn get_contracts_to_verify_path(&self, project_path: &Utf8PathBuf) -> Result<Vec<Utf8PathBuf>>;

    fn compile_project(&self, project_path: &Utf8PathBuf) -> Result<()>;

    fn compile_file(&self, file_path: &Utf8PathBuf) -> Result<()>;
}<|MERGE_RESOLUTION|>--- conflicted
+++ resolved
@@ -3,74 +3,26 @@
 
 #[derive(Debug, Clone, Copy)]
 pub enum SupportedCairoVersions {
-<<<<<<< HEAD
-    // V1_1_0,
-    // V1_1_1,
-    // V2_0_0,
-    // V2_0_1,
-    // V2_0_2,
-    // V2_1_0,
-    // V2_1_1,
-    // V2_2_0,
     V2_4_0,
-=======
-    V2_6_3,
->>>>>>> ec003b75
 }
 
 impl ToString for SupportedCairoVersions {
     fn to_string(&self) -> String {
         match self {
-<<<<<<< HEAD
-            // SupportedCairoVersions::V1_1_0 => "1.1.0".into(),
-            // SupportedCairoVersions::V1_1_1 => "1.1.1".into(),
-            // SupportedCairoVersions::V2_0_0 => "2.0.0".into(),
-            // SupportedCairoVersions::V2_0_1 => "2.0.1".into(),
-            // SupportedCairoVersions::V2_0_2 => "2.0.2".into(),
-            // SupportedCairoVersions::V2_1_0 => "2.1.0".into(),
-            // SupportedCairoVersions::V2_1_1 => "2.1.1".into(),
-            // SupportedCairoVersions::V2_2_0 => "2.2.0".into(),
             SupportedCairoVersions::V2_4_0 => "2.4.0".into(),
-=======
-            SupportedCairoVersions::V2_6_3 => "2.6.3".into(),
->>>>>>> ec003b75
         }
     }
 }
 
 #[derive(Debug, Clone, Copy)]
 pub enum SupportedScarbVersions {
-<<<<<<< HEAD
-    // V0_4_0,
-    // V0_4_1,
-    // V0_5_0,
-    // V0_5_1,
-    // V0_5_2,
-    // V0_6_1,
-    // V0_6_2,
-    // V0_7_0,
     V2_4_0,
-=======
-    V2_6_3,
->>>>>>> ec003b75
 }
 
 impl ToString for SupportedScarbVersions {
     fn to_string(&self) -> String {
         match self {
-<<<<<<< HEAD
-            // SupportedScarbVersions::V0_4_0 => "0.4.0".into(),
-            // SupportedScarbVersions::V0_4_1 => "0.4.1".into(),
-            // SupportedScarbVersions::V0_5_0 => "0.5.0".into(),
-            // SupportedScarbVersions::V0_5_1 => "0.5.1".into(),
-            // SupportedScarbVersions::V0_5_2 => "0.5.2".into(),
-            // SupportedScarbVersions::V0_6_1 => "0.6.1".into(),
-            // SupportedScarbVersions::V0_6_2 => "0.6.2".into(),
-            // SupportedScarbVersions::V0_7_0 => "0.7.0".into(),
             SupportedScarbVersions::V2_4_0 => "2.4.0".into(),
-=======
-            SupportedScarbVersions::V2_6_3 => "2.6.3".into(),
->>>>>>> ec003b75
         }
     }
 }
