--- conflicted
+++ resolved
@@ -29,7 +29,7 @@
 use crate::graph::{
     create_graph, get_required_module_for_contracts, EdgeWeight, _display_graphviz,
 };
-use scarb::compiler::{CairoCompilationUnit, CompilationUnitAttributes, Compiler};
+use scarb::compiler::{CompilationUnit, Compiler};
 use scarb::core::{TargetKind, Workspace};
 use scarb::flock::Filesystem;
 
@@ -79,7 +79,7 @@
     /// - There is a problem generating the Scarb manifest files for the output directory.
     fn compile(
         &self,
-        unit: CairoCompilationUnit,
+        unit: CompilationUnit,
         db: &mut RootDatabase,
         ws: &Workspace<'_>,
     ) -> Result<()> {
@@ -335,15 +335,10 @@
     use crate::model::{CairoAttachmentModule, ModulePath};
     use crate::utils::test_utils::set_file_content;
     use cairo_lang_compiler::db::RootDatabase;
-<<<<<<< HEAD
     use cairo_lang_semantic::plugin::PluginSuite;
-=======
->>>>>>> 3acbe336
     use cairo_lang_filesystem::db::{CrateConfiguration, FilesGroup, FilesGroupEx};
     use cairo_lang_filesystem::ids::{CrateLongId, Directory};
-    use cairo_lang_semantic::plugin::PluginSuite;
     use cairo_lang_starknet::plugin::StarkNetPlugin;
-    use scarb_metadata::Metadata;
     use std::collections::HashSet;
     use std::path::PathBuf;
 
