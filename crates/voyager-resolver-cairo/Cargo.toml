[package]
name = "voyager-resolver-cairo"
version.workspace = true
edition.workspace = true
repository.workspace = true
license-file.workspace = true

# See more keys and their definitions at https://doc.rust-lang.org/cargo/reference/manifest.html

[dependencies]
anyhow.workspace = true
starknet.workspace = true
indoc.workspace = true
itertools.workspace = true
salsa = "0.16.1"
scarb-metadata.workspace = true
serde.workspace = true
serde_json.workspace = true
smol_str.workspace = true
tracing = "0.1.37"
regex = "1.7.1"
petgraph = "0.5.0"
toml.workspace = true
toml_edit = "0.19.8"
rstest = "0.17.0"
camino.workspace = true
dyn-compiler = { path = "../dyn-compiler" }

# All version dependent dependencies
<<<<<<< HEAD
cairo-lang-compiler = "=2.6.3"
cairo-lang-defs = "=2.6.3"
cairo-lang-diagnostics = "=2.6.3"
cairo-lang-filesystem = "=2.6.3"
cairo-lang-parser = "=2.6.3"
cairo-lang-semantic = "=2.6.3"
cairo-lang-starknet = "=2.6.3"
cairo-lang-syntax = "=2.6.3"
cairo-lang-utils = "=2.6.3"

=======
cairo-lang-casm = "=2.6.3"
cairo-lang-compiler = "=2.6.3"
cairo-lang-debug = "=2.6.3"
cairo-lang-defs = "=2.6.3"
cairo-lang-diagnostics = "=2.6.3"
cairo-lang-filesystem = "=2.6.3"
cairo-lang-language-server = "=2.6.3"
cairo-lang-lowering = "=2.6.3"
cairo-lang-parser = "=2.6.3"
cairo-lang-plugins = "=2.6.3"
cairo-lang-project = "=2.6.3"
cairo-lang-semantic = "=2.6.3"
cairo-lang-sierra-generator = "=2.6.3"
cairo-lang-starknet = "=2.6.3"
cairo-lang-syntax = "=2.6.3"
cairo-lang-utils = "=2.6.3"
>>>>>>> 1714ff17
scarb = { git = "https://github.com/software-mansion/scarb", version = "=2.6.3", rev = "e6f921d" }
scarb-ui = { git = "https://github.com/software-mansion/scarb", version = "=0.1.3", rev = "e6f921d" }

[dev-dependencies]
env_logger.workspace = true
<<<<<<< HEAD
=======
cairo-lang-formatter = "=2.6.3"
cairo-lang-semantic = "=2.6.3"
cairo-lang-test-utils = "=2.6.3"
>>>>>>> 1714ff17
pretty_assertions.workspace = true
test-case = "2.2.2"
test-case-macros = "2.2.2"
test-log.workspace = true<|MERGE_RESOLUTION|>--- conflicted
+++ resolved
@@ -27,18 +27,6 @@
 dyn-compiler = { path = "../dyn-compiler" }
 
 # All version dependent dependencies
-<<<<<<< HEAD
-cairo-lang-compiler = "=2.6.3"
-cairo-lang-defs = "=2.6.3"
-cairo-lang-diagnostics = "=2.6.3"
-cairo-lang-filesystem = "=2.6.3"
-cairo-lang-parser = "=2.6.3"
-cairo-lang-semantic = "=2.6.3"
-cairo-lang-starknet = "=2.6.3"
-cairo-lang-syntax = "=2.6.3"
-cairo-lang-utils = "=2.6.3"
-
-=======
 cairo-lang-casm = "=2.6.3"
 cairo-lang-compiler = "=2.6.3"
 cairo-lang-debug = "=2.6.3"
@@ -55,18 +43,14 @@
 cairo-lang-starknet = "=2.6.3"
 cairo-lang-syntax = "=2.6.3"
 cairo-lang-utils = "=2.6.3"
->>>>>>> 1714ff17
 scarb = { git = "https://github.com/software-mansion/scarb", version = "=2.6.3", rev = "e6f921d" }
 scarb-ui = { git = "https://github.com/software-mansion/scarb", version = "=0.1.3", rev = "e6f921d" }
 
 [dev-dependencies]
 env_logger.workspace = true
-<<<<<<< HEAD
-=======
 cairo-lang-formatter = "=2.6.3"
 cairo-lang-semantic = "=2.6.3"
 cairo-lang-test-utils = "=2.6.3"
->>>>>>> 1714ff17
 pretty_assertions.workspace = true
 test-case = "2.2.2"
 test-case-macros = "2.2.2"
