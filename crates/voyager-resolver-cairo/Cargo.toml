[package]
name = "voyager-resolver-cairo"
version.workspace = true
edition.workspace = true
repository.workspace = true
license-file.workspace = true

# See more keys and their definitions at https://doc.rust-lang.org/cargo/reference/manifest.html

[dependencies]
anyhow.workspace = true
starknet.workspace = true
indoc.workspace = true
itertools.workspace = true
salsa = "0.16.1"
scarb-metadata.workspace = true
serde.workspace = true
serde_json.workspace = true
smol_str.workspace = true
tracing = "0.1.37"
regex = "1.7.1"
petgraph = "0.5.0"
toml.workspace = true
toml_edit = "0.19.8"
rstest = "0.17.0"
camino.workspace = true
dyn-compiler = { path = "../dyn-compiler" }

# All version dependent dependencies
<<<<<<< HEAD
cairo-lang-casm = "=2.1.0"
cairo-lang-compiler = "=2.1.0"
cairo-lang-debug = "=2.1.0"
cairo-lang-defs = "=2.1.0"
cairo-lang-diagnostics = "=2.1.0"
cairo-lang-filesystem = "=2.1.0"
cairo-lang-language-server = "=2.1.0"
cairo-lang-lowering = "=2.1.0"
cairo-lang-parser = "=2.1.0"
cairo-lang-plugins = "=2.1.0"
cairo-lang-project = "=2.1.0"
cairo-lang-semantic = "=2.1.0"
cairo-lang-sierra-generator = "=2.1.0"
cairo-lang-starknet = "=2.1.0"
cairo-lang-syntax = "=2.1.0"
cairo-lang-utils = "=2.1.0"
scarb = { git = "https://github.com/software-mansion/scarb", version = "0.6.1", rev = "e9199e0" }
=======
cairo-lang-casm = "=2.4.3"
cairo-lang-compiler = "=2.4.3"
cairo-lang-debug = "=2.4.3"
cairo-lang-defs = "=2.4.3"
cairo-lang-diagnostics = "=2.4.3"
cairo-lang-filesystem = "=2.4.3"
cairo-lang-language-server = "=2.4.3"
cairo-lang-lowering = "=2.4.3"
cairo-lang-parser = "=2.4.3"
cairo-lang-plugins = "=2.4.3"
cairo-lang-project = "=2.4.3"
cairo-lang-semantic = "=2.4.3"
cairo-lang-sierra-generator = "=2.4.3"
cairo-lang-starknet = "=2.4.3"
cairo-lang-syntax = "=2.4.3"
cairo-lang-utils = "=2.4.3"
scarb = { git = "https://github.com/software-mansion/scarb", version = "=2.4.3", rev = "5dbab1f" }
scarb-ui = { git = "https://github.com/software-mansion/scarb", version = "=0.1.2", rev = "5dbab1f" }
>>>>>>> ee6bc08d

[dev-dependencies]
env_logger.workspace = true
cairo-lang-formatter = "=2.1.0"
cairo-lang-semantic = "=2.1.0"
cairo-lang-test-utils = "=2.1.0"
pretty_assertions.workspace = true
test-case = "2.2.2"
test-case-macros = "2.2.2"
test-log.workspace = true<|MERGE_RESOLUTION|>--- conflicted
+++ resolved
@@ -27,7 +27,6 @@
 dyn-compiler = { path = "../dyn-compiler" }
 
 # All version dependent dependencies
-<<<<<<< HEAD
 cairo-lang-casm = "=2.1.0"
 cairo-lang-compiler = "=2.1.0"
 cairo-lang-debug = "=2.1.0"
@@ -44,27 +43,7 @@
 cairo-lang-starknet = "=2.1.0"
 cairo-lang-syntax = "=2.1.0"
 cairo-lang-utils = "=2.1.0"
-scarb = { git = "https://github.com/software-mansion/scarb", version = "0.6.1", rev = "e9199e0" }
-=======
-cairo-lang-casm = "=2.4.3"
-cairo-lang-compiler = "=2.4.3"
-cairo-lang-debug = "=2.4.3"
-cairo-lang-defs = "=2.4.3"
-cairo-lang-diagnostics = "=2.4.3"
-cairo-lang-filesystem = "=2.4.3"
-cairo-lang-language-server = "=2.4.3"
-cairo-lang-lowering = "=2.4.3"
-cairo-lang-parser = "=2.4.3"
-cairo-lang-plugins = "=2.4.3"
-cairo-lang-project = "=2.4.3"
-cairo-lang-semantic = "=2.4.3"
-cairo-lang-sierra-generator = "=2.4.3"
-cairo-lang-starknet = "=2.4.3"
-cairo-lang-syntax = "=2.4.3"
-cairo-lang-utils = "=2.4.3"
-scarb = { git = "https://github.com/software-mansion/scarb", version = "=2.4.3", rev = "5dbab1f" }
-scarb-ui = { git = "https://github.com/software-mansion/scarb", version = "=0.1.2", rev = "5dbab1f" }
->>>>>>> ee6bc08d
+scarb = { git = "https://github.com/software-mansion/scarb", version = "=0.6.1", rev = "e9199e0" }
 
 [dev-dependencies]
 env_logger.workspace = true
